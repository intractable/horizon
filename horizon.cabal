name:                horizon
version:             0.1.1
synopsis:            Sunrise and sunset UTC approximations from latitude and longitude coordinates
description:         Provides a basic implementation of the sunrise and sunset equations from <https://en.wikipedia.org/wiki/Sunrise_equation this wikipedia page>.
license:             BSD3
license-file:        LICENSE
author:              Joel Stanley
maintainer:          intractable@gmail.com
category:            Data
build-type:          Simple
extra-source-files:  README.org
cabal-version:       >=1.10
stability:           provisional
homepage:            https://github.com/intractable/horizon
bug-reports:         https://github.com/intractable/horizon/issues
Package-url:         http://hackage.haskell.org/package/horizon
tested-with:         GHC == 7.8.3, GHC == 8.2.2

library
  exposed-modules:     Data.Time.Horizon
  -- other-modules:
  -- other-extensions:
<<<<<<< HEAD
  build-depends:       base >=4.7 && <= 4.8,
=======
  build-depends:       base >=4.7      && < 5.0,
>>>>>>> 673f09ae
                       time,
                       AC-Angle >= 1.0 && < 2.0
  hs-source-dirs:      src
  default-language:    Haskell2010

source-repository head
    type:       git
    location:   https://github.com/intractable/horizon.git<|MERGE_RESOLUTION|>--- conflicted
+++ resolved
@@ -20,11 +20,7 @@
   exposed-modules:     Data.Time.Horizon
   -- other-modules:
   -- other-extensions:
-<<<<<<< HEAD
-  build-depends:       base >=4.7 && <= 4.8,
-=======
   build-depends:       base >=4.7      && < 5.0,
->>>>>>> 673f09ae
                        time,
                        AC-Angle >= 1.0 && < 2.0
   hs-source-dirs:      src
